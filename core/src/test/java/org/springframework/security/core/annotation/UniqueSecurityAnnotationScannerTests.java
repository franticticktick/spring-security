/*
 * Copyright 2002-2024 the original author or authors.
 *
 * Licensed under the Apache License, Version 2.0 (the "License");
 * you may not use this file except in compliance with the License.
 * You may obtain a copy of the License at
 *
 *      https://www.apache.org/licenses/LICENSE-2.0
 *
 * Unless required by applicable law or agreed to in writing, software
 * distributed under the License is distributed on an "AS IS" BASIS,
 * WITHOUT WARRANTIES OR CONDITIONS OF ANY KIND, either express or implied.
 * See the License for the specific language governing permissions and
 * limitations under the License.
 */

package org.springframework.security.core.annotation;

import java.lang.annotation.ElementType;
import java.lang.annotation.Retention;
import java.lang.annotation.RetentionPolicy;
import java.lang.annotation.Target;
import java.lang.reflect.Method;
import java.lang.reflect.Parameter;
import java.util.List;

import org.junit.jupiter.api.Test;

import org.springframework.core.annotation.AnnotationConfigurationException;
import org.springframework.security.access.prepost.PreAuthorize;

import static org.assertj.core.api.Assertions.assertThat;
import static org.assertj.core.api.Assertions.assertThatExceptionOfType;

/**
 * Tests for {@link UniqueSecurityAnnotationScanner}
 */
public class UniqueSecurityAnnotationScannerTests {

	private UniqueSecurityAnnotationScanner<PreAuthorize> scanner = new UniqueSecurityAnnotationScanner<>(
			PreAuthorize.class);

	private UniqueSecurityAnnotationScanner<CustomParameterAnnotation> parameterScanner = new UniqueSecurityAnnotationScanner<>(
			CustomParameterAnnotation.class);

	@Test
	void scanWhenAnnotationOnInterfaceThenResolves() throws Exception {
		Method method = AnnotationOnInterface.class.getDeclaredMethod("method");
		PreAuthorize preAuthorize = this.scanner.scan(method, method.getDeclaringClass());
		assertThat(preAuthorize.value()).isEqualTo("one");
	}

	@Test
	void scanWhenAnnotationOnMethodThenResolves() throws Exception {
		Method method = AnnotationOnInterfaceMethod.class.getDeclaredMethod("method");
		PreAuthorize preAuthorize = this.scanner.scan(method, method.getDeclaringClass());
		assertThat(preAuthorize.value()).isEqualTo("three");
	}

	@Test
	void scanWhenAnnotationOnClassThenResolves() throws Exception {
		Method method = AnnotationOnClass.class.getDeclaredMethod("method");
		PreAuthorize preAuthorize = this.scanner.scan(method, method.getDeclaringClass());
		assertThat(preAuthorize.value()).isEqualTo("five");
	}

	@Test
	void scanWhenAnnotationOnClassMethodThenResolves() throws Exception {
		Method method = AnnotationOnClassMethod.class.getDeclaredMethod("method");
		PreAuthorize preAuthorize = this.scanner.scan(method, method.getDeclaringClass());
		assertThat(preAuthorize.value()).isEqualTo("six");
	}

	@Test
	void scanWhenInterfaceOverridingAnnotationOnInterfaceThenResolves() throws Exception {
		Method method = InterfaceMethodOverridingAnnotationOnInterface.class.getDeclaredMethod("method");
		PreAuthorize preAuthorize = this.scanner.scan(method, method.getDeclaringClass());
		assertThat(preAuthorize.value()).isEqualTo("eight");
	}

	@Test
	void scanWhenInterfaceOverridingMultipleInterfaceInheritanceThenResolves() throws Exception {
		Method method = ClassInheritingInterfaceOverridingMultipleInterfaceInheritance.class
			.getDeclaredMethod("method");
		PreAuthorize preAuthorize = this.scanner.scan(method, method.getDeclaringClass());
		assertThat(preAuthorize.value()).isEqualTo("ten");
	}

	@Test
	void scanWhenInterfaceMethodOverridingAnnotationOnInterfaceThenResolves() throws Exception {
		Method method = InterfaceMethodOverridingMultipleInterfaceInheritance.class.getDeclaredMethod("method");
		PreAuthorize preAuthorize = this.scanner.scan(method, method.getDeclaringClass());
		assertThat(preAuthorize.value()).isEqualTo("eleven");
	}

	@Test
	void scanWhenClassMultipleInheritanceThenException() throws Exception {
		Method method = ClassAttemptingMultipleInterfaceInheritance.class.getDeclaredMethod("method");
		assertThatExceptionOfType(AnnotationConfigurationException.class)
			.isThrownBy(() -> this.scanner.scan(method, method.getDeclaringClass()));
	}

	// gh-15097
	@Test
	void scanWhenClassOverridingMultipleInterfaceInheritanceThenResolves() throws Exception {
		Method method = ClassOverridingMultipleInterfaceInheritance.class.getDeclaredMethod("method");
		PreAuthorize preAuthorize = this.scanner.scan(method, method.getDeclaringClass());
		assertThat(preAuthorize.value()).isEqualTo("thirteen");
	}

	@Test
	void scanWhenClassMethodOverridingMultipleInterfaceInheritanceThenResolves() throws Exception {
		Method method = ClassMethodOverridingMultipleInterfaceInheritance.class.getDeclaredMethod("method");
		PreAuthorize preAuthorize = this.scanner.scan(method, method.getDeclaringClass());
		assertThat(preAuthorize.value()).isEqualTo("fourteen");
	}

	@Test
	void scanWhenClassInheritingInterfaceOverridingInterfaceAnnotationThenResolves() throws Exception {
		Method method = ClassInheritingInterfaceOverridingInterfaceAnnotation.class.getDeclaredMethod("method");
		PreAuthorize preAuthorize = this.scanner.scan(method, method.getDeclaringClass());
		assertThat(preAuthorize.value()).isEqualTo("seven");
	}

	@Test
	void scanWhenClassOverridingGrandparentInterfaceAnnotationThenResolves() throws Exception {
		Method method = ClassOverridingGrandparentInterfaceAnnotation.class.getDeclaredMethod("method");
		PreAuthorize preAuthorize = this.scanner.scan(method, method.getDeclaringClass());
		assertThat(preAuthorize.value()).isEqualTo("sixteen");
	}

	@Test
	void scanWhenMethodOverridingGrandparentInterfaceAnnotationThenResolves() throws Exception {
		Method method = MethodOverridingGrandparentInterfaceAnnotation.class.getDeclaredMethod("method");
		PreAuthorize preAuthorize = this.scanner.scan(method, method.getDeclaringClass());
		assertThat(preAuthorize.value()).isEqualTo("seventeen");
	}

	@Test
	void scanWhenClassInheritingMethodOverriddenAnnotationThenResolves() throws Exception {
		Method method = ClassInheritingMethodOverriddenAnnotation.class.getDeclaredMethod("method");
		PreAuthorize preAuthorize = this.scanner.scan(method, method.getDeclaringClass());
		assertThat(preAuthorize.value()).isEqualTo("eight");
	}

	@Test
	void scanWhenClassOverridingMethodOverriddenAnnotationThenResolves() throws Exception {
		Method method = ClassOverridingMethodOverriddenAnnotation.class.getDeclaredMethod("method");
		PreAuthorize preAuthorize = this.scanner.scan(method, method.getDeclaringClass());
		assertThat(preAuthorize.value()).isEqualTo("eight");
	}

	@Test
	void scanWhenMethodOverridingMethodOverriddenAnnotationThenResolves() throws Exception {
		Method method = MethodOverridingMethodOverriddenAnnotation.class.getDeclaredMethod("method");
		PreAuthorize preAuthorize = this.scanner.scan(method, method.getDeclaringClass());
		assertThat(preAuthorize.value()).isEqualTo("twenty");
	}

	@Test
	void scanWhenClassInheritingMultipleInheritanceThenException() throws Exception {
		Method method = ClassInheritingMultipleInheritance.class.getDeclaredMethod("method");
		assertThatExceptionOfType(AnnotationConfigurationException.class)
			.isThrownBy(() -> this.scanner.scan(method, method.getDeclaringClass()));
	}

	@Test
	void scanWhenClassOverridingMultipleInheritanceThenResolves() throws Exception {
		Method method = ClassOverridingMultipleInheritance.class.getDeclaredMethod("method");
		PreAuthorize preAuthorize = this.scanner.scan(method, method.getDeclaringClass());
		assertThat(preAuthorize.value()).isEqualTo("twentytwo");
	}

	@Test
	void scanWhenMethodOverridingMultipleInheritanceThenResolves() throws Exception {
		Method method = MethodOverridingMultipleInheritance.class.getDeclaredMethod("method");
		PreAuthorize preAuthorize = this.scanner.scan(method, method.getDeclaringClass());
		assertThat(preAuthorize.value()).isEqualTo("twentythree");
	}

	@Test
	void scanWhenInheritingInterfaceAndMethodAnnotationsThenResolves() throws Exception {
		Method method = InheritingInterfaceAndMethodAnnotations.class.getDeclaredMethod("method");
		PreAuthorize preAuthorize = this.scanner.scan(method, method.getDeclaringClass());
		assertThat(preAuthorize.value()).isEqualTo("three");
	}

	@Test
	void scanWhenClassOverridingInterfaceAndMethodInheritanceThenResolves() throws Exception {
		Method method = ClassOverridingInterfaceAndMethodInheritance.class.getDeclaredMethod("method");
		PreAuthorize preAuthorize = this.scanner.scan(method, method.getDeclaringClass());
		assertThat(preAuthorize.value()).isEqualTo("three");
	}

	@Test
	void scanWhenMethodOverridingInterfaceAndMethodInheritanceThenResolves() throws Exception {
		Method method = MethodOverridingInterfaceAndMethodInheritance.class.getDeclaredMethod("method");
		PreAuthorize preAuthorize = this.scanner.scan(method, method.getDeclaringClass());
		assertThat(preAuthorize.value()).isEqualTo("twentysix");
	}

	@Test
	void scanWhenMultipleMethodInheritanceThenException() throws Exception {
		Method method = MultipleMethodInheritance.class.getDeclaredMethod("method");
		assertThatExceptionOfType(AnnotationConfigurationException.class)
			.isThrownBy(() -> this.scanner.scan(method, method.getDeclaringClass()));
	}

	// gh-13234
	@Test
	void scanWhenClassInheritingInterfaceAnnotationThenResolves() throws Exception {
		Method method = ClassInheritingInterfaceMethodAnnotation.class.getDeclaredMethod("method");
		PreAuthorize preAuthorize = this.scanner.scan(method, method.getDeclaringClass());
		assertThat(preAuthorize.value()).isEqualTo("three");
	}

	@Test
	void scanWhenMethodInheritingMethodOverridingInterfaceAndMethodInheritanceThenResolves() throws Exception {
		Method method = MethodInheritingMethodOverridingInterfaceAndMethodInheritance.class.getMethod("method");
		PreAuthorize preAuthorize = this.scanner.scan(method, method.getDeclaringClass());
		assertThat(preAuthorize.value()).isEqualTo("twentysix");
	}

	@Test
	void scanWhenClassOverridingMethodOverridingInterfaceAndMethodInheritanceThenResolves() throws Exception {
		Method method = ClassOverridingMethodOverridingInterfaceAndMethodInheritance.class.getMethod("method");
		PreAuthorize preAuthorize = this.scanner.scan(method,
				ClassOverridingMethodOverridingInterfaceAndMethodInheritance.class);
		assertThat(preAuthorize.value()).isEqualTo("twentysix");
	}

	@Test
	void scanWhenInterfaceInheritingAnnotationsAtDifferentLevelsThenException() throws Exception {
		Method method = InterfaceInheritingAnnotationsAtDifferentLevels.class.getMethod("method");
		assertThatExceptionOfType(AnnotationConfigurationException.class)
			.isThrownBy(() -> this.scanner.scan(method, method.getDeclaringClass()));
	}

	@Test
	void scanWhenClassMethodOverridingAnnotationOnMethodThenResolves() throws Exception {
		Method method = ClassMethodOverridingAnnotationOnMethod.class.getDeclaredMethod("method");
		PreAuthorize preAuthorize = this.scanner.scan(method, method.getDeclaringClass());
		assertThat(preAuthorize.value()).isEqualTo("twentyeight");
	}

	// gh-13490
	@Test
	void scanWhenClassInheritingInterfaceInheritingInterfaceMethodAnnotationThenResolves() throws Exception {
		Method method = ClassInheritingInterfaceInheritingInterfaceMethodAnnotation.class.getDeclaredMethod("method");
		PreAuthorize preAuthorize = this.scanner.scan(method, method.getDeclaringClass());
		assertThat(preAuthorize.value()).isEqualTo("three");
	}

	// gh-15352
	@Test
	void scanWhenClassInheritingAbstractClassNoAnnotationsThenNoAnnotation() throws Exception {
		Method method = ClassInheritingAbstractClassNoAnnotations.class.getMethod("otherMethod");
		Class<?> targetClass = ClassInheritingAbstractClassNoAnnotations.class;
		PreAuthorize preAuthorize = this.scanner.scan(method, targetClass);
		assertThat(preAuthorize).isNull();
	}

<<<<<<< HEAD
	@Test
	void scanParameterAnnotationWhenAnnotationOnInterface() throws Exception {
		Parameter parameter = UserService.class.getDeclaredMethod("add", String.class).getParameters()[0];
		CustomParameterAnnotation customParameterAnnotation = this.parameterScanner.scan(parameter);
		assertThat(customParameterAnnotation.value()).isEqualTo("one");
	}

	@Test
	void scanParameterAnnotationWhenClassInheritingInterfaceAnnotation() throws Exception {
		Parameter parameter = UserServiceImpl.class.getDeclaredMethod("add", String.class).getParameters()[0];
		CustomParameterAnnotation customParameterAnnotation = this.parameterScanner.scan(parameter);
		assertThat(customParameterAnnotation.value()).isEqualTo("one");
	}

	@Test
	void scanParameterAnnotationWhenClassOverridingMethodOverridingInterface() throws Exception {
		Parameter parameter = UserServiceImpl.class.getDeclaredMethod("get", String.class).getParameters()[0];
		CustomParameterAnnotation customParameterAnnotation = this.parameterScanner.scan(parameter);
		assertThat(customParameterAnnotation.value()).isEqualTo("five");
	}

	@Test
	void scanParameterAnnotationWhenMultipleMethodInheritanceThenException() throws Exception {
		Parameter parameter = UserServiceImpl.class.getDeclaredMethod("list", String.class).getParameters()[0];
		assertThatExceptionOfType(AnnotationConfigurationException.class)
			.isThrownBy(() -> this.parameterScanner.scan(parameter));
	}

	@Test
	void scanParameterAnnotationWhenInterfaceNoAnnotationsThenException() throws Exception {
		Parameter parameter = UserServiceImpl.class.getDeclaredMethod("delete", String.class).getParameters()[0];
		assertThatExceptionOfType(AnnotationConfigurationException.class)
			.isThrownBy(() -> this.parameterScanner.scan(parameter));
	}

	interface UserService {

		void add(@CustomParameterAnnotation("one") String user);

		List<String> list(@CustomParameterAnnotation("two") String user);

		String get(@CustomParameterAnnotation("three") String user);

		void delete(@CustomParameterAnnotation("five") String user);

	}

	interface OtherUserService {

		List<String> list(@CustomParameterAnnotation("four") String user);

	}

	interface ThirdPartyUserService {

		void delete(@CustomParameterAnnotation("five") String user);

	}

	interface RemoteUserService extends ThirdPartyUserService {

	}

	static class UserServiceImpl implements UserService, OtherUserService, RemoteUserService {

		@Override
		public void add(String user) {

		}

		@Override
		public List<String> list(String user) {
			return List.of(user);
		}

		@Override
		public String get(@CustomParameterAnnotation("five") String user) {
			return user;
		}

		@Override
		public void delete(String user) {

		}

	}

	@Target({ ElementType.PARAMETER })
	@Retention(RetentionPolicy.RUNTIME)
	@interface CustomParameterAnnotation {

		String value();

=======
	// gh-16751
	@Test
	void scanWhenAnnotationOnParameterizedInterfaceTheLocates() throws Exception {
		Method method = MyServiceImpl.class.getDeclaredMethod("get", String.class);
		PreAuthorize pre = this.scanner.scan(method, method.getDeclaringClass());
		assertThat(pre).isNotNull();
	}

	// gh-16751
	@Test
	void scanWhenAnnotationOnParameterizedSuperClassThenLocates() throws Exception {
		Method method = MyServiceImpl.class.getDeclaredMethod("getExt", Long.class);
		PreAuthorize pre = this.scanner.scan(method, method.getDeclaringClass());
		assertThat(pre).isNotNull();
	}

	// gh-16751
	@Test
	void scanWhenAnnotationOnParameterizedMethodThenLocates() throws Exception {
		Method method = MyServiceImpl.class.getDeclaredMethod("getExtByClass", Class.class, Long.class);
		PreAuthorize pre = this.scanner.scan(method, method.getDeclaringClass());
		assertThat(pre).isNotNull();
>>>>>>> dc2e1af2
	}

	@PreAuthorize("one")
	private interface AnnotationOnInterface {

		String method();

	}

	@PreAuthorize("two")
	private interface AlsoAnnotationOnInterface {

		String method();

	}

	private interface AnnotationOnInterfaceMethod {

		@PreAuthorize("three")
		String method();

	}

	private interface AlsoAnnotationOnInterfaceMethod {

		@PreAuthorize("four")
		String method();

	}

	@PreAuthorize("five")
	private static class AnnotationOnClass {

		String method() {
			return "ok";
		}

	}

	private static class AnnotationOnClassMethod {

		@PreAuthorize("six")
		String method() {
			return "ok";
		}

	}

	@PreAuthorize("seven")
	private interface InterfaceOverridingAnnotationOnInterface extends AnnotationOnInterface {

	}

	private interface InterfaceMethodOverridingAnnotationOnInterface extends AnnotationOnInterface {

		@PreAuthorize("eight")
		String method();

	}

	private interface InterfaceAttemptingMultipleInterfaceInheritance
			extends AnnotationOnInterface, AlsoAnnotationOnInterface {

	}

	@PreAuthorize("ten")
	private interface InterfaceOverridingMultipleInterfaceInheritance
			extends AnnotationOnInterface, AlsoAnnotationOnInterface {

	}

	private static class ClassInheritingInterfaceOverridingMultipleInterfaceInheritance
			implements InterfaceOverridingMultipleInterfaceInheritance {

		@Override
		public String method() {
			return "ok";
		}

	}

	private interface InterfaceMethodOverridingMultipleInterfaceInheritance
			extends AnnotationOnInterface, AlsoAnnotationOnInterface {

		@PreAuthorize("eleven")
		String method();

	}

	private static class ClassAttemptingMultipleInterfaceInheritance
			implements AnnotationOnInterface, AlsoAnnotationOnInterface {

		@Override
		public String method() {
			return "ok";
		}

	}

	@PreAuthorize("thirteen")
	private static class ClassOverridingMultipleInterfaceInheritance
			implements AnnotationOnInterface, AlsoAnnotationOnInterface {

		@Override
		public String method() {
			return "ok";
		}

	}

	private static class ClassMethodOverridingMultipleInterfaceInheritance
			implements AnnotationOnInterface, AlsoAnnotationOnInterface {

		@Override
		@PreAuthorize("fourteen")
		public String method() {
			return "ok";
		}

	}

	private static class ClassInheritingInterfaceOverridingInterfaceAnnotation
			implements InterfaceOverridingAnnotationOnInterface {

		@Override
		public String method() {
			return "ok";
		}

	}

	@PreAuthorize("sixteen")
	private static class ClassOverridingGrandparentInterfaceAnnotation
			implements InterfaceOverridingAnnotationOnInterface {

		@Override
		public String method() {
			return "ok";
		}

	}

	private static class MethodOverridingGrandparentInterfaceAnnotation
			implements InterfaceOverridingAnnotationOnInterface {

		@Override
		@PreAuthorize("seventeen")
		public String method() {
			return "ok";
		} // unambiguously seventeen

	}

	private static class ClassInheritingMethodOverriddenAnnotation
			implements InterfaceMethodOverridingAnnotationOnInterface {

		@Override
		public String method() {
			return "ok";
		}

	}

	@PreAuthorize("nineteen")
	private static class ClassOverridingMethodOverriddenAnnotation
			implements InterfaceMethodOverridingAnnotationOnInterface {

		@Override
		public String method() {
			return "ok";
		}

	}

	private static class MethodOverridingMethodOverriddenAnnotation
			implements InterfaceMethodOverridingAnnotationOnInterface {

		@Override
		@PreAuthorize("twenty")
		public String method() {
			return "ok";
		}

	}

	private static class ClassInheritingMultipleInheritance implements InterfaceAttemptingMultipleInterfaceInheritance {

		@Override
		public String method() {
			return "ok";
		}

	}

	@PreAuthorize("twentytwo")
	private static class ClassOverridingMultipleInheritance implements InterfaceAttemptingMultipleInterfaceInheritance {

		@Override
		public String method() {
			return "ok";
		}

	}

	private static class MethodOverridingMultipleInheritance
			implements InterfaceAttemptingMultipleInterfaceInheritance {

		@Override
		@PreAuthorize("twentythree")
		public String method() {
			return "ok";
		}

	}

	private static class InheritingInterfaceAndMethodAnnotations
			implements AnnotationOnInterface, AnnotationOnInterfaceMethod {

		@Override
		public String method() {
			return "ok";
		}

	}

	@PreAuthorize("twentyfive")
	private static class ClassOverridingInterfaceAndMethodInheritance
			implements AnnotationOnInterface, AnnotationOnInterfaceMethod {

		@Override
		public String method() {
			return "ok";
		}

	}

	private static class MethodOverridingInterfaceAndMethodInheritance
			implements AnnotationOnInterface, AnnotationOnInterfaceMethod {

		@Override
		@PreAuthorize("twentysix")
		public String method() {
			return "ok";
		}

	}

	private static class MultipleMethodInheritance
			implements AnnotationOnInterfaceMethod, AlsoAnnotationOnInterfaceMethod {

		@Override
		public String method() {
			return "ok";
		}

	}

	private interface InterfaceInheritingInterfaceAnnotation extends AnnotationOnInterface {

	}

	private static class ClassInheritingInterfaceMethodAnnotation implements AnnotationOnInterfaceMethod {

		@Override
		public String method() {
			return "ok";
		}

	}

	private static class MethodInheritingMethodOverridingInterfaceAndMethodInheritance
			extends MethodOverridingInterfaceAndMethodInheritance {

	}

	@PreAuthorize("twentyseven")
	private static class ClassOverridingMethodOverridingInterfaceAndMethodInheritance
			extends MethodOverridingInterfaceAndMethodInheritance {

	}

	private static class InterfaceInheritingAnnotationsAtDifferentLevels
			implements InterfaceInheritingInterfaceAnnotation, AlsoAnnotationOnInterface {

		@Override
		public String method() {
			return "ok";
		}

	}

	private static class ClassMethodOverridingAnnotationOnMethod implements AnnotationOnInterfaceMethod {

		@Override
		@PreAuthorize("twentyeight")
		public String method() {
			return "ok";
		}

	}

	private interface InterfaceInheritingInterfaceMethodAnnotation extends AnnotationOnInterfaceMethod {

	}

	private static class ClassInheritingInterfaceInheritingInterfaceMethodAnnotation
			implements InterfaceInheritingInterfaceMethodAnnotation {

		@Override
		public String method() {
			return "ok";
		}

	}

	public abstract static class AbstractClassNoAnnotations {

		public String otherMethod() {
			return "ok";
		}

	}

	@PreAuthorize("twentynine")
	private static class ClassInheritingAbstractClassNoAnnotations extends AbstractClassNoAnnotations {

	}

	interface MyService<C, U> {

		@PreAuthorize("thirty")
		C get(U u);

	}

	abstract static class MyServiceExt<T> implements MyService<Integer, String> {

		@PreAuthorize("thirtyone")
		abstract T getExt(T t);

		@PreAuthorize("thirtytwo")
		abstract <S extends Number> S getExtByClass(Class<S> clazz, T t);

	}

	static class MyServiceImpl extends MyServiceExt<Long> {

		@Override
		public Integer get(final String s) {
			return 0;
		}

		@Override
		Long getExt(Long o) {
			return 0L;
		}

		@Override
		<S extends Number> S getExtByClass(Class<S> clazz, Long l) {
			return null;
		}

	}

}<|MERGE_RESOLUTION|>--- conflicted
+++ resolved
@@ -260,7 +260,6 @@
 		assertThat(preAuthorize).isNull();
 	}
 
-<<<<<<< HEAD
 	@Test
 	void scanParameterAnnotationWhenAnnotationOnInterface() throws Exception {
 		Parameter parameter = UserService.class.getDeclaredMethod("add", String.class).getParameters()[0];
@@ -296,65 +295,6 @@
 			.isThrownBy(() -> this.parameterScanner.scan(parameter));
 	}
 
-	interface UserService {
-
-		void add(@CustomParameterAnnotation("one") String user);
-
-		List<String> list(@CustomParameterAnnotation("two") String user);
-
-		String get(@CustomParameterAnnotation("three") String user);
-
-		void delete(@CustomParameterAnnotation("five") String user);
-
-	}
-
-	interface OtherUserService {
-
-		List<String> list(@CustomParameterAnnotation("four") String user);
-
-	}
-
-	interface ThirdPartyUserService {
-
-		void delete(@CustomParameterAnnotation("five") String user);
-
-	}
-
-	interface RemoteUserService extends ThirdPartyUserService {
-
-	}
-
-	static class UserServiceImpl implements UserService, OtherUserService, RemoteUserService {
-
-		@Override
-		public void add(String user) {
-
-		}
-
-		@Override
-		public List<String> list(String user) {
-			return List.of(user);
-		}
-
-		@Override
-		public String get(@CustomParameterAnnotation("five") String user) {
-			return user;
-		}
-
-		@Override
-		public void delete(String user) {
-
-		}
-
-	}
-
-	@Target({ ElementType.PARAMETER })
-	@Retention(RetentionPolicy.RUNTIME)
-	@interface CustomParameterAnnotation {
-
-		String value();
-
-=======
 	// gh-16751
 	@Test
 	void scanWhenAnnotationOnParameterizedInterfaceTheLocates() throws Exception {
@@ -377,7 +317,66 @@
 		Method method = MyServiceImpl.class.getDeclaredMethod("getExtByClass", Class.class, Long.class);
 		PreAuthorize pre = this.scanner.scan(method, method.getDeclaringClass());
 		assertThat(pre).isNotNull();
->>>>>>> dc2e1af2
+	}
+
+	interface UserService {
+
+		void add(@CustomParameterAnnotation("one") String user);
+
+		List<String> list(@CustomParameterAnnotation("two") String user);
+
+		String get(@CustomParameterAnnotation("three") String user);
+
+		void delete(@CustomParameterAnnotation("five") String user);
+
+	}
+
+	interface OtherUserService {
+
+		List<String> list(@CustomParameterAnnotation("four") String user);
+
+	}
+
+	interface ThirdPartyUserService {
+
+		void delete(@CustomParameterAnnotation("five") String user);
+
+	}
+
+	interface RemoteUserService extends ThirdPartyUserService {
+
+	}
+
+	static class UserServiceImpl implements UserService, OtherUserService, RemoteUserService {
+
+		@Override
+		public void add(String user) {
+
+		}
+
+		@Override
+		public List<String> list(String user) {
+			return List.of(user);
+		}
+
+		@Override
+		public String get(@CustomParameterAnnotation("five") String user) {
+			return user;
+		}
+
+		@Override
+		public void delete(String user) {
+
+		}
+
+	}
+
+	@Target({ ElementType.PARAMETER })
+	@Retention(RetentionPolicy.RUNTIME)
+	@interface CustomParameterAnnotation {
+
+		String value();
+
 	}
 
 	@PreAuthorize("one")
