/*
 * Copyright 2002-2022 the original author or authors.
 *
 * Licensed under the Apache License, Version 2.0 (the "License");
 * you may not use this file except in compliance with the License.
 * You may obtain a copy of the License at
 *
 *      https://www.apache.org/licenses/LICENSE-2.0
 *
 * Unless required by applicable law or agreed to in writing, software
 * distributed under the License is distributed on an "AS IS" BASIS,
 * WITHOUT WARRANTIES OR CONDITIONS OF ANY KIND, either express or implied.
 * See the License for the specific language governing permissions and
 * limitations under the License.
 */

package org.springframework.security.config.http;

import jakarta.servlet.http.HttpServletRequest;
import jakarta.servlet.http.HttpServletResponse;
import org.eclipse.jetty.http.HttpStatus;
import org.junit.jupiter.api.Test;
import org.junit.jupiter.api.extension.ExtendWith;

import org.springframework.beans.factory.BeanCreationException;
import org.springframework.beans.factory.annotation.Autowired;
import org.springframework.beans.factory.parsing.BeanDefinitionParsingException;
import org.springframework.security.access.AccessDeniedException;
import org.springframework.security.config.test.SpringTestContext;
import org.springframework.security.config.test.SpringTestContextExtension;
import org.springframework.security.test.context.annotation.SecurityTestExecutionListeners;
import org.springframework.security.test.context.support.WithMockUser;
import org.springframework.security.web.access.AccessDeniedHandler;
import org.springframework.test.context.junit.jupiter.SpringExtension;
import org.springframework.test.web.servlet.MockMvc;

import static org.assertj.core.api.Assertions.assertThatExceptionOfType;
import static org.springframework.test.web.servlet.request.MockMvcRequestBuilders.get;
import static org.springframework.test.web.servlet.result.MockMvcResultMatchers.status;

/**
 * @author Luke Taylor
 * @author Josh Cummings
 */
@ExtendWith({ SpringExtension.class, SpringTestContextExtension.class })
@SecurityTestExecutionListeners
public class AccessDeniedConfigTests {

	private static final String CONFIG_LOCATION_PREFIX = "classpath:org/springframework/security/config/http/AccessDeniedConfigTests";

	@Autowired
	MockMvc mvc;

	public final SpringTestContext spring = new SpringTestContext(this);

	@Test
	public void configureWhenAccessDeniedHandlerIsMissingLeadingSlashThenException() {
		SpringTestContext context = this.spring.configLocations(this.xml("NoLeadingSlash"));
<<<<<<< HEAD
		/*
		 * NOTE: Original error message "errorPage must begin with '/'" no longer shows up
		 * in stack trace as of Spring Framework 6.x.
		 *
		 * See https://github.com/spring-projects/spring-framework/issues/25162.
		 */
		assertThatExceptionOfType(BeanCreationException.class).isThrownBy(() -> context.autowire()).havingRootCause()
				.withMessageContaining("Property 'errorPage' threw exception");
=======
		assertThatExceptionOfType(BeanCreationException.class).isThrownBy(() -> context.autowire())
			.withMessageContaining("errorPage must begin with '/'");
>>>>>>> 64e2a2ff
	}

	@Test
	@WithMockUser
	public void configureWhenAccessDeniedHandlerRefThenAutowire() throws Exception {
		this.spring.configLocations(this.xml("AccessDeniedHandler")).autowire();
		this.mvc.perform(get("/")).andExpect(status().is(HttpStatus.GONE_410));
	}

	@Test
	public void configureWhenAccessDeniedHandlerUsesPathAndRefThenException() {
		SpringTestContext context = this.spring.configLocations(this.xml("UsesPathAndRef"));
		assertThatExceptionOfType(BeanDefinitionParsingException.class).isThrownBy(() -> context.autowire())
			.withMessageContaining("attribute error-page cannot be used together with the 'ref' attribute");
	}

	private String xml(String configName) {
		return CONFIG_LOCATION_PREFIX + "-" + configName + ".xml";
	}

	public static class GoneAccessDeniedHandler implements AccessDeniedHandler {

		@Override
		public void handle(HttpServletRequest request, HttpServletResponse response,
				AccessDeniedException accessDeniedException) {
			response.setStatus(HttpStatus.GONE_410);
		}

	}

}<|MERGE_RESOLUTION|>--- conflicted
+++ resolved
@@ -56,19 +56,15 @@
 	@Test
 	public void configureWhenAccessDeniedHandlerIsMissingLeadingSlashThenException() {
 		SpringTestContext context = this.spring.configLocations(this.xml("NoLeadingSlash"));
-<<<<<<< HEAD
 		/*
 		 * NOTE: Original error message "errorPage must begin with '/'" no longer shows up
 		 * in stack trace as of Spring Framework 6.x.
 		 *
 		 * See https://github.com/spring-projects/spring-framework/issues/25162.
 		 */
-		assertThatExceptionOfType(BeanCreationException.class).isThrownBy(() -> context.autowire()).havingRootCause()
-				.withMessageContaining("Property 'errorPage' threw exception");
-=======
 		assertThatExceptionOfType(BeanCreationException.class).isThrownBy(() -> context.autowire())
-			.withMessageContaining("errorPage must begin with '/'");
->>>>>>> 64e2a2ff
+			.havingRootCause()
+			.withMessageContaining("Property 'errorPage' threw exception");
 	}
 
 	@Test
