--- conflicted
+++ resolved
@@ -1,9 +1,5 @@
 /*
-<<<<<<< HEAD
- * Copyright 2002-2024 the original author or authors.
-=======
  * Copyright 2002-2025 the original author or authors.
->>>>>>> 211fa526
  *
  * Licensed under the Apache License, Version 2.0 (the "License");
  * you may not use this file except in compliance with the License.
@@ -294,16 +290,10 @@
 			if (this.authorizationRequestResolver != null) {
 				return this.authorizationRequestResolver;
 			}
-<<<<<<< HEAD
-			ClientRegistrationRepository clientRegistrationRepository = OAuth2ClientConfigurerUtils
-				.getClientRegistrationRepository(getBuilder());
+			ClientRegistrationRepository clientRegistrationRepository = getClientRegistrationRepository(getBuilder());
 			ResolvableType resolvableType = ResolvableType.forClass(OAuth2AuthorizationRequestResolver.class);
 			OAuth2AuthorizationRequestResolver bean = getBeanOrNull(resolvableType);
 			return (bean != null) ? bean : new DefaultOAuth2AuthorizationRequestResolver(clientRegistrationRepository,
-=======
-			ClientRegistrationRepository clientRegistrationRepository = getClientRegistrationRepository(getBuilder());
-			return new DefaultOAuth2AuthorizationRequestResolver(clientRegistrationRepository,
->>>>>>> 211fa526
 					OAuth2AuthorizationRequestRedirectFilter.DEFAULT_AUTHORIZATION_REQUEST_BASE_URI);
 		}
 
