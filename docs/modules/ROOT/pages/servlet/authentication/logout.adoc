--- conflicted
+++ resolved
@@ -12,12 +12,8 @@
 - Invalidating the HTTP Session
 - Cleaning up any RememberMe authentication that was configured
 - Clearing the `SecurityContextHolder`
-<<<<<<< HEAD
+- Clearing the `SecurityContextRepository`
 - Redirecting to `/login?logout`
-=======
-- Clearing the `SecurityContextRepository`
-- Redirect to `/login?logout`
->>>>>>> 6cf8c53a
 
 Similar to configuring login capabilities, however, you also have various options to further customize your logout requirements:
 
