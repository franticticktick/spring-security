--- conflicted
+++ resolved
@@ -244,17 +244,11 @@
 				metadata.getTokenEndpointAuthMethods());
 		List<GrantType> grantTypes = metadata.getGrantTypes();
 		// If null, the default includes authorization_code
-<<<<<<< HEAD
 		if (grantTypes != null && !grantTypes.contains(GrantType.AUTHORIZATION_CODE)) {
-			throw new IllegalArgumentException("Only AuthorizationGrantType.AUTHORIZATION_CODE is supported. The issuer \"" + issuer +
-					"\" returned a configuration of " + grantTypes);
-		}
-=======
-		Assert.isTrue(grantTypes == null || grantTypes.contains(GrantType.AUTHORIZATION_CODE),
-				"Only AuthorizationGrantType.AUTHORIZATION_CODE is supported. The issuer \"" + issuer
-						+ "\" returned a configuration of " + grantTypes);
-		List<String> scopes = getScopes(metadata);
->>>>>>> 36ae1fe3
+			throw new IllegalArgumentException(
+					"Only AuthorizationGrantType.AUTHORIZATION_CODE is supported. The issuer \"" + issuer
+							+ "\" returned a configuration of " + grantTypes);
+		}
 		Map<String, Object> configurationMetadata = new LinkedHashMap<>(metadata.toJSONObject());
 		// @formatter:off
 		return ClientRegistration.withRegistrationId(name)
@@ -288,23 +282,10 @@
 				+ "\" returned a configuration of " + metadataAuthMethods);
 	}
 
-<<<<<<< HEAD
-	private ClientRegistrations() {}
-=======
-	private static List<String> getScopes(AuthorizationServerMetadata metadata) {
-		Scope scope = metadata.getScopes();
-		if (scope == null) {
-			// If null, default to "openid" which must be supported
-			return Collections.singletonList(OidcScopes.OPENID);
-		}
-		return scope.toStringList();
-	}
-
 	private interface ThrowingFunction<S, T, E extends Throwable> {
 
 		T apply(S src) throws E;
 
 	}
->>>>>>> 36ae1fe3
 
 }