--- conflicted
+++ resolved
@@ -122,19 +122,8 @@
 			response.sendError(HttpServletResponse.SC_BAD_REQUEST);
 			return;
 		}
-<<<<<<< HEAD
 		if (parameters == null) {
 			chain.doFilter(request, response);
-=======
-
-		Authentication authentication = this.securityContextHolderStrategy.getContext().getAuthentication();
-		RelyingPartyRegistration registration = this.relyingPartyRegistrationResolver.resolve(request,
-				getRegistrationId(authentication));
-		if (registration == null) {
-			this.logger
-				.trace("Did not process logout request since failed to find associated RelyingPartyRegistration");
-			response.sendError(HttpServletResponse.SC_BAD_REQUEST);
->>>>>>> 92c82191
 			return;
 		}
 		RelyingPartyRegistration registration = parameters.getRelyingPartyRegistration();
@@ -152,23 +141,6 @@
 			return;
 		}
 
-<<<<<<< HEAD
-=======
-		String serialized = request.getParameter(Saml2ParameterNames.SAML_REQUEST);
-		Saml2LogoutRequest logoutRequest = Saml2LogoutRequest.withRelyingPartyRegistration(registration)
-			.samlRequest(serialized)
-			.relayState(request.getParameter(Saml2ParameterNames.RELAY_STATE))
-			.binding(saml2MessageBinding)
-			.location(registration.getSingleLogoutServiceLocation())
-			.parameters((params) -> params.put(Saml2ParameterNames.SIG_ALG,
-					request.getParameter(Saml2ParameterNames.SIG_ALG)))
-			.parameters((params) -> params.put(Saml2ParameterNames.SIGNATURE,
-					request.getParameter(Saml2ParameterNames.SIGNATURE)))
-			.parametersQuery((params) -> request.getQueryString())
-			.build();
-		Saml2LogoutRequestValidatorParameters parameters = new Saml2LogoutRequestValidatorParameters(logoutRequest,
-				registration, authentication);
->>>>>>> 92c82191
 		Saml2LogoutValidatorResult result = this.logoutRequestValidator.validate(parameters);
 		if (result.hasErrors()) {
 			response.sendError(HttpServletResponse.SC_UNAUTHORIZED, result.getErrors().iterator().next().toString());
@@ -195,7 +167,7 @@
 		Assert.isInstanceOf(Saml2AssertingPartyLogoutRequestResolver.class, this.logoutRequestResolver,
 				"saml2LogoutRequestResolver and logoutRequestMatcher cannot both be set. Please set the request matcher in the saml2LogoutRequestResolver itself.");
 		((Saml2AssertingPartyLogoutRequestResolver) this.logoutRequestResolver)
-				.setLogoutRequestMatcher(logoutRequestMatcher);
+			.setLogoutRequestMatcher(logoutRequestMatcher);
 	}
 
 	/**
@@ -302,17 +274,23 @@
 			String entityId = uriResolver.resolve(registration.getEntityId());
 			String logoutLocation = uriResolver.resolve(registration.getSingleLogoutServiceLocation());
 			String logoutResponseLocation = uriResolver.resolve(registration.getSingleLogoutServiceResponseLocation());
-			registration = registration.mutate().entityId(entityId).singleLogoutServiceLocation(logoutLocation)
-					.singleLogoutServiceResponseLocation(logoutResponseLocation).build();
+			registration = registration.mutate()
+				.entityId(entityId)
+				.singleLogoutServiceLocation(logoutLocation)
+				.singleLogoutServiceResponseLocation(logoutResponseLocation)
+				.build();
 			Saml2MessageBinding saml2MessageBinding = Saml2MessageBindingUtils.resolveBinding(request);
 			Saml2LogoutRequest logoutRequest = Saml2LogoutRequest.withRelyingPartyRegistration(registration)
-					.samlRequest(serialized).relayState(request.getParameter(Saml2ParameterNames.RELAY_STATE))
-					.binding(saml2MessageBinding).location(registration.getSingleLogoutServiceLocation())
-					.parameters((params) -> params.put(Saml2ParameterNames.SIG_ALG,
-							request.getParameter(Saml2ParameterNames.SIG_ALG)))
-					.parameters((params) -> params.put(Saml2ParameterNames.SIGNATURE,
-							request.getParameter(Saml2ParameterNames.SIGNATURE)))
-					.parametersQuery((params) -> request.getQueryString()).build();
+				.samlRequest(serialized)
+				.relayState(request.getParameter(Saml2ParameterNames.RELAY_STATE))
+				.binding(saml2MessageBinding)
+				.location(registration.getSingleLogoutServiceLocation())
+				.parameters((params) -> params.put(Saml2ParameterNames.SIG_ALG,
+						request.getParameter(Saml2ParameterNames.SIG_ALG)))
+				.parameters((params) -> params.put(Saml2ParameterNames.SIGNATURE,
+						request.getParameter(Saml2ParameterNames.SIGNATURE)))
+				.parametersQuery((params) -> request.getQueryString())
+				.build();
 			return new Saml2LogoutRequestValidatorParameters(logoutRequest, registration, authentication);
 		}
 
