/*
 * Copyright 2002-2023 the original author or authors.
 *
 * Licensed under the Apache License, Version 2.0 (the "License");
 * you may not use this file except in compliance with the License.
 * You may obtain a copy of the License at
 *
 *      https://www.apache.org/licenses/LICENSE-2.0
 *
 * Unless required by applicable law or agreed to in writing, software
 * distributed under the License is distributed on an "AS IS" BASIS,
 * WITHOUT WARRANTIES OR CONDITIONS OF ANY KIND, either express or implied.
 * See the License for the specific language governing permissions and
 * limitations under the License.
 */

package org.springframework.security.saml2.provider.service.web;

import java.io.IOException;
import java.nio.charset.StandardCharsets;

import jakarta.servlet.FilterChain;
import jakarta.servlet.ServletException;
import jakarta.servlet.http.HttpServletRequest;
import jakarta.servlet.http.HttpServletResponse;

import org.springframework.http.MediaType;
import org.springframework.security.saml2.core.Saml2ParameterNames;
import org.springframework.security.saml2.provider.service.authentication.AbstractSaml2AuthenticationRequest;
import org.springframework.security.saml2.provider.service.authentication.Saml2PostAuthenticationRequest;
import org.springframework.security.saml2.provider.service.authentication.Saml2RedirectAuthenticationRequest;
import org.springframework.security.saml2.provider.service.registration.RelyingPartyRegistration;
import org.springframework.security.saml2.provider.service.web.authentication.Saml2AuthenticationRequestResolver;
import org.springframework.util.Assert;
import org.springframework.util.StringUtils;
import org.springframework.web.filter.OncePerRequestFilter;
import org.springframework.web.util.HtmlUtils;
import org.springframework.web.util.UriComponentsBuilder;
import org.springframework.web.util.UriUtils;

/**
 * This {@code Filter} formulates a
 * <a href="https://docs.oasis-open.org/security/saml/v2.0/saml-core-2.0-os.pdf">SAML 2.0
 * AuthnRequest</a> (line 1968) and redirects to a configured asserting party.
 *
 * <p>
 * It supports the <a href=
 * "https://docs.oasis-open.org/security/saml/v2.0/saml-bindings-2.0-os.pdf">HTTP-Redirect</a>
 * (line 520) and <a href=
 * "https://docs.oasis-open.org/security/saml/v2.0/saml-bindings-2.0-os.pdf">HTTP-POST</a>
 * (line 753) bindings.
 *
 * <p>
 * By default, this {@code Filter} responds to authentication requests at the {@code URI}
 * {@code /saml2/authenticate/{registrationId}}. The {@code URI} template variable
 * {@code {registrationId}} represents the
 * {@link RelyingPartyRegistration#getRegistrationId() registration identifier} of the
 * relying party that is used for initiating the authentication request.
 *
 * @author Filip Hanik
 * @author Josh Cummings
 * @since 5.2
 */
public class Saml2WebSsoAuthenticationRequestFilter extends OncePerRequestFilter {

	private final Saml2AuthenticationRequestResolver authenticationRequestResolver;

	private Saml2AuthenticationRequestRepository<AbstractSaml2AuthenticationRequest> authenticationRequestRepository = new HttpSessionSaml2AuthenticationRequestRepository();

	/**
<<<<<<< HEAD
=======
	 * Construct a {@link Saml2WebSsoAuthenticationRequestFilter} with the provided
	 * parameters
	 * @param relyingPartyRegistrationRepository a repository for relying party
	 * configurations
	 * @deprecated use the constructor that takes a
	 * {@link Saml2AuthenticationRequestFactory}
	 */
	@Deprecated
	public Saml2WebSsoAuthenticationRequestFilter(
			RelyingPartyRegistrationRepository relyingPartyRegistrationRepository) {
		this(new DefaultSaml2AuthenticationRequestContextResolver(
				(RelyingPartyRegistrationResolver) new DefaultRelyingPartyRegistrationResolver(
						relyingPartyRegistrationRepository)),
				requestFactory());
	}

	private static Saml2AuthenticationRequestFactory requestFactory() {
		String opensamlClassName = "org.springframework.security.saml2.provider.service.authentication.OpenSamlAuthenticationRequestFactory";
		if (Version.getVersion().startsWith("4")) {
			opensamlClassName = "org.springframework.security.saml2.provider.service.authentication.OpenSaml4AuthenticationRequestFactory";
		}
		try {
			return (Saml2AuthenticationRequestFactory) ClassUtils.forName(opensamlClassName, null)
				.getDeclaredConstructor()
				.newInstance();
		}
		catch (Exception ex) {
			throw new IllegalStateException(ex);
		}
	}

	/**
	 * Construct a {@link Saml2WebSsoAuthenticationRequestFilter} with the provided
	 * parameters
	 * @param authenticationRequestContextResolver a strategy for formulating a
	 * {@link Saml2AuthenticationRequestContext}
	 * @param authenticationRequestFactory strategy for formulating a
	 * &lt;saml2:AuthnRequest&gt;
	 * @since 5.4
	 */
	public Saml2WebSsoAuthenticationRequestFilter(
			Saml2AuthenticationRequestContextResolver authenticationRequestContextResolver,
			Saml2AuthenticationRequestFactory authenticationRequestFactory) {
		this(new FactorySaml2AuthenticationRequestResolver(authenticationRequestContextResolver,
				authenticationRequestFactory));
	}

	/**
>>>>>>> 64e2a2ff
	 * Construct a {@link Saml2WebSsoAuthenticationRequestFilter} with the strategy for
	 * resolving the {@code AuthnRequest}
	 * @param authenticationRequestResolver the strategy for resolving the
	 * {@code AuthnRequest}
	 * @since 5.7
	 */
	public Saml2WebSsoAuthenticationRequestFilter(Saml2AuthenticationRequestResolver authenticationRequestResolver) {
		Assert.notNull(authenticationRequestResolver, "authenticationRequestResolver cannot be null");
		this.authenticationRequestResolver = authenticationRequestResolver;
	}

	/**
	 * Use the given {@link Saml2AuthenticationRequestRepository} to save the
	 * authentication request
	 * @param authenticationRequestRepository the
	 * {@link Saml2AuthenticationRequestRepository} to use
	 * @since 5.6
	 */
	public void setAuthenticationRequestRepository(
			Saml2AuthenticationRequestRepository<AbstractSaml2AuthenticationRequest> authenticationRequestRepository) {
		Assert.notNull(authenticationRequestRepository, "authenticationRequestRepository cannot be null");
		this.authenticationRequestRepository = authenticationRequestRepository;
	}

	@Override
	protected void doFilterInternal(HttpServletRequest request, HttpServletResponse response, FilterChain filterChain)
			throws ServletException, IOException {
		AbstractSaml2AuthenticationRequest authenticationRequest = this.authenticationRequestResolver.resolve(request);
		if (authenticationRequest == null) {
			filterChain.doFilter(request, response);
			return;
		}
		if (authenticationRequest instanceof Saml2RedirectAuthenticationRequest) {
			sendRedirect(request, response, (Saml2RedirectAuthenticationRequest) authenticationRequest);
		}
		else {
			sendPost(request, response, (Saml2PostAuthenticationRequest) authenticationRequest);
		}
	}

	private void sendRedirect(HttpServletRequest request, HttpServletResponse response,
			Saml2RedirectAuthenticationRequest authenticationRequest) throws IOException {
		this.authenticationRequestRepository.saveAuthenticationRequest(authenticationRequest, request, response);
		UriComponentsBuilder uriBuilder = UriComponentsBuilder
			.fromUriString(authenticationRequest.getAuthenticationRequestUri());
		addParameter(Saml2ParameterNames.SAML_REQUEST, authenticationRequest.getSamlRequest(), uriBuilder);
		addParameter(Saml2ParameterNames.RELAY_STATE, authenticationRequest.getRelayState(), uriBuilder);
		addParameter(Saml2ParameterNames.SIG_ALG, authenticationRequest.getSigAlg(), uriBuilder);
		addParameter(Saml2ParameterNames.SIGNATURE, authenticationRequest.getSignature(), uriBuilder);
		String redirectUrl = uriBuilder.build(true).toUriString();
		response.sendRedirect(redirectUrl);
	}

	private void addParameter(String name, String value, UriComponentsBuilder builder) {
		Assert.hasText(name, "name cannot be empty or null");
		if (StringUtils.hasText(value)) {
			builder.queryParam(UriUtils.encode(name, StandardCharsets.ISO_8859_1),
					UriUtils.encode(value, StandardCharsets.ISO_8859_1));
		}
	}

	private void sendPost(HttpServletRequest request, HttpServletResponse response,
			Saml2PostAuthenticationRequest authenticationRequest) throws IOException {
		this.authenticationRequestRepository.saveAuthenticationRequest(authenticationRequest, request, response);
		String html = createSamlPostRequestFormData(authenticationRequest);
		response.setContentType(MediaType.TEXT_HTML_VALUE);
		response.getWriter().write(html);
	}

	private String createSamlPostRequestFormData(Saml2PostAuthenticationRequest authenticationRequest) {
		String authenticationRequestUri = authenticationRequest.getAuthenticationRequestUri();
		String relayState = authenticationRequest.getRelayState();
		String samlRequest = authenticationRequest.getSamlRequest();
		StringBuilder html = new StringBuilder();
		html.append("<!DOCTYPE html>\n");
		html.append("<html>\n").append("    <head>\n");
		html.append("        <meta http-equiv=\"Content-Security-Policy\" ")
			.append("content=\"script-src 'sha256-oZhLbc2kO8b8oaYLrUc7uye1MgVKMyLtPqWR4WtKF+c='\">\n");
		html.append("        <meta charset=\"utf-8\" />\n");
		html.append("    </head>\n");
		html.append("    <body>\n");
		html.append("        <noscript>\n");
		html.append("            <p>\n");
		html.append("                <strong>Note:</strong> Since your browser does not support JavaScript,\n");
		html.append("                you must press the Continue button once to proceed.\n");
		html.append("            </p>\n");
		html.append("        </noscript>\n");
		html.append("        \n");
		html.append("        <form action=\"");
		html.append(authenticationRequestUri);
		html.append("\" method=\"post\">\n");
		html.append("            <div>\n");
		html.append("                <input type=\"hidden\" name=\"SAMLRequest\" value=\"");
		html.append(HtmlUtils.htmlEscape(samlRequest));
		html.append("\"/>\n");
		if (StringUtils.hasText(relayState)) {
			html.append("                <input type=\"hidden\" name=\"RelayState\" value=\"");
			html.append(HtmlUtils.htmlEscape(relayState));
			html.append("\"/>\n");
		}
		html.append("            </div>\n");
		html.append("            <noscript>\n");
		html.append("                <div>\n");
		html.append("                    <input type=\"submit\" value=\"Continue\"/>\n");
		html.append("                </div>\n");
		html.append("            </noscript>\n");
		html.append("        </form>\n");
		html.append("        \n");
		html.append("        <script>window.onload = function() { document.forms[0].submit(); }</script>\n");
		html.append("    </body>\n");
		html.append("</html>");
		return html.toString();
	}

<<<<<<< HEAD
=======
	private static class FactorySaml2AuthenticationRequestResolver implements Saml2AuthenticationRequestResolver {

		private final Saml2AuthenticationRequestContextResolver authenticationRequestContextResolver;

		private RequestMatcher redirectMatcher = new AntPathRequestMatcher("/saml2/authenticate/{registrationId}");

		private Saml2AuthenticationRequestFactory authenticationRequestFactory;

		FactorySaml2AuthenticationRequestResolver(
				Saml2AuthenticationRequestContextResolver authenticationRequestContextResolver,
				Saml2AuthenticationRequestFactory authenticationRequestFactory) {
			Assert.notNull(authenticationRequestContextResolver, "authenticationRequestContextResolver cannot be null");
			Assert.notNull(authenticationRequestFactory, "authenticationRequestFactory cannot be null");
			this.authenticationRequestContextResolver = authenticationRequestContextResolver;
			this.authenticationRequestFactory = authenticationRequestFactory;
		}

		@Override
		public AbstractSaml2AuthenticationRequest resolve(HttpServletRequest request) {
			MatchResult matcher = this.redirectMatcher.matcher(request);
			if (!matcher.isMatch()) {
				return null;
			}
			Saml2AuthenticationRequestContext context = this.authenticationRequestContextResolver.resolve(request);
			if (context == null) {
				return null;
			}
			Saml2MessageBinding binding = context.getRelyingPartyRegistration()
				.getAssertingPartyDetails()
				.getSingleSignOnServiceBinding();
			if (binding == Saml2MessageBinding.REDIRECT) {
				return this.authenticationRequestFactory.createRedirectAuthenticationRequest(context);
			}
			return this.authenticationRequestFactory.createPostAuthenticationRequest(context);
		}

	}

>>>>>>> 64e2a2ff
}<|MERGE_RESOLUTION|>--- conflicted
+++ resolved
@@ -68,57 +68,6 @@
 	private Saml2AuthenticationRequestRepository<AbstractSaml2AuthenticationRequest> authenticationRequestRepository = new HttpSessionSaml2AuthenticationRequestRepository();
 
 	/**
-<<<<<<< HEAD
-=======
-	 * Construct a {@link Saml2WebSsoAuthenticationRequestFilter} with the provided
-	 * parameters
-	 * @param relyingPartyRegistrationRepository a repository for relying party
-	 * configurations
-	 * @deprecated use the constructor that takes a
-	 * {@link Saml2AuthenticationRequestFactory}
-	 */
-	@Deprecated
-	public Saml2WebSsoAuthenticationRequestFilter(
-			RelyingPartyRegistrationRepository relyingPartyRegistrationRepository) {
-		this(new DefaultSaml2AuthenticationRequestContextResolver(
-				(RelyingPartyRegistrationResolver) new DefaultRelyingPartyRegistrationResolver(
-						relyingPartyRegistrationRepository)),
-				requestFactory());
-	}
-
-	private static Saml2AuthenticationRequestFactory requestFactory() {
-		String opensamlClassName = "org.springframework.security.saml2.provider.service.authentication.OpenSamlAuthenticationRequestFactory";
-		if (Version.getVersion().startsWith("4")) {
-			opensamlClassName = "org.springframework.security.saml2.provider.service.authentication.OpenSaml4AuthenticationRequestFactory";
-		}
-		try {
-			return (Saml2AuthenticationRequestFactory) ClassUtils.forName(opensamlClassName, null)
-				.getDeclaredConstructor()
-				.newInstance();
-		}
-		catch (Exception ex) {
-			throw new IllegalStateException(ex);
-		}
-	}
-
-	/**
-	 * Construct a {@link Saml2WebSsoAuthenticationRequestFilter} with the provided
-	 * parameters
-	 * @param authenticationRequestContextResolver a strategy for formulating a
-	 * {@link Saml2AuthenticationRequestContext}
-	 * @param authenticationRequestFactory strategy for formulating a
-	 * &lt;saml2:AuthnRequest&gt;
-	 * @since 5.4
-	 */
-	public Saml2WebSsoAuthenticationRequestFilter(
-			Saml2AuthenticationRequestContextResolver authenticationRequestContextResolver,
-			Saml2AuthenticationRequestFactory authenticationRequestFactory) {
-		this(new FactorySaml2AuthenticationRequestResolver(authenticationRequestContextResolver,
-				authenticationRequestFactory));
-	}
-
-	/**
->>>>>>> 64e2a2ff
 	 * Construct a {@link Saml2WebSsoAuthenticationRequestFilter} with the strategy for
 	 * resolving the {@code AuthnRequest}
 	 * @param authenticationRequestResolver the strategy for resolving the
@@ -233,45 +182,4 @@
 		return html.toString();
 	}
 
-<<<<<<< HEAD
-=======
-	private static class FactorySaml2AuthenticationRequestResolver implements Saml2AuthenticationRequestResolver {
-
-		private final Saml2AuthenticationRequestContextResolver authenticationRequestContextResolver;
-
-		private RequestMatcher redirectMatcher = new AntPathRequestMatcher("/saml2/authenticate/{registrationId}");
-
-		private Saml2AuthenticationRequestFactory authenticationRequestFactory;
-
-		FactorySaml2AuthenticationRequestResolver(
-				Saml2AuthenticationRequestContextResolver authenticationRequestContextResolver,
-				Saml2AuthenticationRequestFactory authenticationRequestFactory) {
-			Assert.notNull(authenticationRequestContextResolver, "authenticationRequestContextResolver cannot be null");
-			Assert.notNull(authenticationRequestFactory, "authenticationRequestFactory cannot be null");
-			this.authenticationRequestContextResolver = authenticationRequestContextResolver;
-			this.authenticationRequestFactory = authenticationRequestFactory;
-		}
-
-		@Override
-		public AbstractSaml2AuthenticationRequest resolve(HttpServletRequest request) {
-			MatchResult matcher = this.redirectMatcher.matcher(request);
-			if (!matcher.isMatch()) {
-				return null;
-			}
-			Saml2AuthenticationRequestContext context = this.authenticationRequestContextResolver.resolve(request);
-			if (context == null) {
-				return null;
-			}
-			Saml2MessageBinding binding = context.getRelyingPartyRegistration()
-				.getAssertingPartyDetails()
-				.getSingleSignOnServiceBinding();
-			if (binding == Saml2MessageBinding.REDIRECT) {
-				return this.authenticationRequestFactory.createRedirectAuthenticationRequest(context);
-			}
-			return this.authenticationRequestFactory.createPostAuthenticationRequest(context);
-		}
-
-	}
-
->>>>>>> 64e2a2ff
 }